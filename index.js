--- conflicted
+++ resolved
@@ -101,7 +101,6 @@
                 return deferred;
             },
 
-<<<<<<< HEAD
             'done': function (filename, done, err) {
                 this.snap(filename).
                     then(function (imageObject) {
@@ -116,21 +115,6 @@
                         console.log('nemo-screenshot encountered some error.', scerror.toString());
                         done(scerror);
                     });
-=======
-            "done": function (filename, done, err) {
-                this.snap(filename).then(function (imageObject) {
-                    var output = (imageObject.imageUrl) ?
-                    "\nnemo-screenshot\n" + imageObject.imageUrl + "\n" :
-                    "\nnemo-screenshot::" + JSON.stringify(imageObject) + "::nemo-screenshot";
-                    if (err) {
-                        err.stack = err.stack + output;
-                    }
-                    done(err);
-                }, function (scerror) {
-                    console.log("nemo-screenshot encountered some error.", scerror.toString());
-                    done(scerror);
-                });
->>>>>>> dc68eea4
             }
         };
 
