/*───────────────────────────────────────────────────────────────────────────*\
 │  Copyright (C) 2014 eBay Software Foundation                                │
 │                                                                             │
 │                                                                             │
 │   Licensed under the Apache License, Version 2.0 (the 'License'); you may   │
 │   not use this file except in compliance with the License. You may obtain   │
 │   a copy of the License at http://www.apache.org/licenses/LICENSE-2.0       │
 │                                                                             │
 │   Unless required by applicable law or agreed to in writing, software       │
 │   distributed under the License is distributed on an 'AS IS' BASIS,         │
 │   WITHOUT WARRANTIES OR CONDITIONS OF ANY KIND, either express or implied.  │
 │   See the License for the specific language governing permissions and       │
 │   limitations under the License.                                            │
 \*───────────────────────────────────────────────────────────────────────────*/
'use strict';
var fs = require('fs');
var path = require('path');
var mkdirp = require('mkdirp');

function titleSlug(title) {
    if (!title) {
        return '';
    }

    return title.trim().replace(/\W/g, '_').substring(0, 251);
}

function appendImageUrlToErrorStack(imageObject, err) {
    var output = (imageObject.imageUrl) ?
        '\nnemo-screenshot\n' + imageObject.imageUrl + '\n' :
        '\nnemo-screenshot::' + JSON.stringify(imageObject) + '::nemo-screenshot';

    if (err) {
        err.stack = err.stack + output;
    }
}

module.exports = {
    /**
     *  setup - initialize this functionality during nemo.setup
     *  @param screenShotPath {Object} - fs path where screenshots should be saved
     *  @param nemo {Object} - nemo namespace
     *  @param callback {Function} - errback function
     */
    'setup': function (_screenShotPath, _autoCaptureOptions, _nemo, _callback) {

        var screenShotPath, autoCaptureOptions, nemo, callback, driver, flow, scheduleTask, uncaughtException;

        if (arguments.length === 3) {

            screenShotPath = arguments[0];
            nemo = arguments[1];
            callback = arguments[2];
            autoCaptureOptions = [];
        }

        else if (arguments.length === 4) {

            screenShotPath = arguments[0];
            autoCaptureOptions = arguments[1];
            nemo = arguments[2];
            callback = arguments[3];
        }

        driver = nemo.driver;
        scheduleTask = nemo.wd.promise.ControlFlow.EventType.SCHEDULE_TASK;
        uncaughtException = nemo.wd.promise.ControlFlow.EventType.UNCAUGHT_EXCEPTION;
        flow = nemo.driver.controlFlow();

        nemo.screenshot = {
            /**
             *  snap - save a screenshot image as PNG to the 'report' directory
             *  @param filename {String} - should be unique within the report directory and indicate which
             *                test it is associated with
             *  @returns {Promise} - upon successful completion, Promise will resolve to a JSON object as below.
             *              If Jenkins environment variables are found, imageUrl will be added
             *              {
             *                  'imageName': 'myImage.png',
             *                  'imagePath': '/path/to/image/'
             *                  [, 'imageUrl': 'jenkinsURL']
             *              }
             */
            'snap': function (filename) {
                var deferred = nemo.wd.promise.defer(),
                    imageName,
                    imageObj = {'imageName': null, 'imagePath': null};

                driver.takeScreenshot().then(function (screenImg) {
                    imageName = filename + '.png';
                    var imageDir = path.dirname(path.resolve(screenShotPath, imageName));

                    mkdirp.sync(imageDir);

                    imageObj.imageName = imageName;
                    imageObj.imagePath = screenShotPath + imageName;

                    //Jenkins stuff
                    if (process.env.JENKINS_URL) {
                        var wspace = process.env.WORKSPACE,
                            jurl = process.env.JENKINS_URL,
                            jname = process.env.JOB_NAME,
                            relativeImagePath = screenShotPath.substr(wspace.length),
                            wsImageUrl = jurl + 'job/' + jname + '/ws' + relativeImagePath + '/' + imageName;
                        imageObj.imageUrl = wsImageUrl;
                    }

                    //save screen image
                    fs.writeFile(path.resolve(screenShotPath, imageName), screenImg, {'encoding': 'base64'}, function (err) {
                        if (err) {
                            deferred.reject(err);
                        } else {
                            deferred.fulfill(imageObj);
                        }
                    });
                }, function (err) {
                    deferred.reject(err);
                });

                return deferred;
            },

            'done': function (filename, done, err) {
                this.snap(filename).
                    then(function (imageObject) {
                        appendImageUrlToErrorStack(imageObject, err);
                        done(err);
                    }, function (scerror) {
                        console.log('nemo-screenshot encountered some error.', scerror.toString());
                        done(scerror);
                    });
            },

            'setCurrentTestTitle': function(title) {
                this._currentTestTitle = title;
            }
        };

        //Adding event listeners to take automatic screenshot
        if (autoCaptureOptions.indexOf('click') !== -1) {
<<<<<<< HEAD

            flow.on(scheduleTask, function (task) {
=======
            flow.on('scheduleTask', function (task) {
>>>>>>> 381225db
                driver.getSession().then(function (session) {
                    if (session && task !== undefined && task.indexOf('WebElement.click') !== -1) {
                        var filename = 'ScreenShot_onClick-' + process.pid + '-' + new Date().getTime();
                        var screenShotFileName = path.resolve(screenShotPath, filename);
                        flow.wait(function () {
                            return nemo.screenshot.snap(screenShotFileName);
                        }, 10000);
                    }
                });
            });
        }

        if (autoCaptureOptions.indexOf('exception') !== -1) {
            flow.on(uncaughtException, function (exception) {
                if (exception._nemoScreenshotHandled) {
                    throw exception;
                }
                exception._nemoScreenshotHandled = true;
                driver.getSession().then(function (session) {
                    if (session) {
                        var filename = 'ScreenShot_onException-' + process.pid + '-' + new Date().getTime();
                        var testTitle = nemo.screenshot._currentTestTitle;

                        if (testTitle) {
                            filename = titleSlug(testTitle);
                        }

                        var screenShotFileName = path.resolve(screenShotPath, filename);
                        nemo.screenshot.snap(screenShotFileName).then(function (imageObject) {
                            appendImageUrlToErrorStack(imageObject, exception);
                            throw exception;
                        });
                    } else {
                        throw exception;
                    }
                }).thenCatch(function(e) {
                    e._nemoScreenshotHandled = true;
                    throw e;
                });
            });
        }

        callback(null);
    }
};<|MERGE_RESOLUTION|>--- conflicted
+++ resolved
@@ -137,12 +137,7 @@
 
         //Adding event listeners to take automatic screenshot
         if (autoCaptureOptions.indexOf('click') !== -1) {
-<<<<<<< HEAD
-
             flow.on(scheduleTask, function (task) {
-=======
-            flow.on('scheduleTask', function (task) {
->>>>>>> 381225db
                 driver.getSession().then(function (session) {
                     if (session && task !== undefined && task.indexOf('WebElement.click') !== -1) {
                         var filename = 'ScreenShot_onClick-' + process.pid + '-' + new Date().getTime();
