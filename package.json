--- conflicted
+++ resolved
@@ -8,23 +8,15 @@
     "test": "grunt"
   },
   "devDependencies": {
-<<<<<<< HEAD
     "chai": "^3.5.0",
+    "glob": "^7.0.3",
     "grunt": "^1.0.1",
     "grunt-contrib-jshint": "^1.0.0",
     "grunt-simple-mocha": "^0.4.1",
     "mocha": "^2.4.5",
-    "nemo": "^2.1.1"
-=======
-    "chai": "~1.6.0",
-    "glob": "^7.0.3",
-    "grunt": "~0.4.1",
-    "grunt-contrib-jshint": "~0.7.1",
-    "grunt-simple-mocha": "~0.4.0",
-    "mocha": "^2.4.5",
-    "nemo": "^2.0.0",
+    "nemo": "^2.1.1",
+    "phantomjs": "^2.1.7",
     "rimraf": "^2.5.2"
->>>>>>> dc68eea4
   },
   "peerDependencies": {
     "nemo": "^2.0.0"
@@ -41,25 +33,18 @@
     "selenium-webdriver"
   ],
   "author": "Matt Edelman",
-<<<<<<< HEAD
-  "contributors": [{
-    "name": "Pranav M. Pranav",
-    "email": "pmpranav@paypalcorp.com"
-  },{
-    "name": "Gabriel J. Csapo",
-    "email": "gabecsapo@gmail.com"
-  }],
-=======
   "contributors": [
     "Pranav M. Pranav <pmpranav@paypalcorp.com>",
-    "Krzysztof Ostrowski <krzysztof.ostrowski@posteo.de>"
+    "Krzysztof Ostrowski <krzysztof.ostrowski@posteo.de>",
+    "Gabriel J. Csapo <gabecsapo@gmail.com>"
   ],
->>>>>>> dc68eea4
   "dependencies": {
     "mkdirp": "^0.5.1"
   },
-  "licenses": [{
-    "type": "Apache 2.0",
-    "url": "http://www.apache.org/licenses/LICENSE-2.0.html"
-  }]
+  "licenses": [
+    {
+      "type": "Apache 2.0",
+      "url": "http://www.apache.org/licenses/LICENSE-2.0.html"
+    }
+  ]
 }